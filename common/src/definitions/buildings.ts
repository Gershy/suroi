import { type Variation } from "../typings";
import { type Hitbox, RectangleHitbox, ComplexHitbox } from "../utils/hitbox";
import { type ObjectDefinition, ObjectDefinitions } from "../utils/objectDefinitions";
import { weightedRandom } from "../utils/random";
import { type Vector, v } from "../utils/vector";

interface BuildingObstacle {
    id: string
    position: Vector
    rotation?: number
    variation?: Variation
    scale?: number
    lootSpawnOffset?: Vector
}

interface LootSpawner {
    position: Vector
    table: string
}

export interface BuildingDefinition extends ObjectDefinition {
    spawnHitbox: Hitbox
    ceilingHitbox: Hitbox
    scopeHitbox: Hitbox
    hideOnMap?: boolean

    obstacles: BuildingObstacle[]
    lootSpawners?: LootSpawner[]

    floorImagePos: Vector
    ceilingImagePos: Vector
}

export const Buildings = new ObjectDefinitions<BuildingDefinition>([
    {
        idString: "house",
        name: "House",
        spawnHitbox: new ComplexHitbox([
            new RectangleHitbox(v(12, -33), v(42, 10)), // Garage
            new RectangleHitbox(v(-45, -37), v(12, 15)), // Main House
            new RectangleHitbox(v(-42, -37), v(-22, 34)) // Doorstep
        ]),
        ceilingHitbox: new ComplexHitbox([
            new RectangleHitbox(v(12, -33), v(42, 10)), // Garage
            new RectangleHitbox(v(-45, -37), v(12, 15)), // Main House
            new RectangleHitbox(v(-42, -37), v(-22, 34)) // Doorstep
<<<<<<< HEAD
=======
        ]),
        scopeHitbox: new ComplexHitbox([
            new RectangleHitbox(v(12, -33), v(42, 10)), // Garage
            new RectangleHitbox(v(-45, -37), v(12, 15)), // Main House
            new RectangleHitbox(v(-42, -37), v(-22, 34)) // Doorstep
>>>>>>> 6ee41b95
        ]),
        floorImagePos: v(0, 0),
        ceilingImagePos: v(0, -1.5),
        obstacles: [
            // Bathroom Left
            {
                id: "house_wall_3",
                position: v(-3.6, -8.5),
                rotation: 1
            },
            // Bathroom Top
            {
                id: "house_wall_2",
<<<<<<< HEAD
                position: v(-1.5, 2.8)
=======
                position: v(-1.5, 2.4),
                rotation: 0
>>>>>>> 6ee41b95
            },
            // Entrance Right
            {
                id: "house_wall_3",
                position: v(-25.2, -8.5),
                rotation: 1
            },
            // Kitchen Top
            {
                id: "house_wall_2",
<<<<<<< HEAD
                position: v(-20.55, 2.8)
=======
                position: v(-20.4, 2.4),
                rotation: 0
>>>>>>> 6ee41b95
            },
            // Living Room Bottom Right
            {
                id: "house_wall_2",
<<<<<<< HEAD
                position: v(6.35, 14.5)
=======
                position: v(6.1, 14.6),
                rotation: 0
>>>>>>> 6ee41b95
            },
            // Living Room Left
            {
                id: "house_wall_2.5",
                position: v(-18.25, 25.6),
                rotation: 1
            },
            // Bedroom Bottom Left
            {
<<<<<<< HEAD
                id: "house_wall_2",
                position: v(-41, 14.5)
=======
                id: "house_wall_3",
                position: v(-18, 14.4),
                rotation: 0
>>>>>>> 6ee41b95
            },
            // Bedroom Bottom Right/Living Room Bottom Left
            {
<<<<<<< HEAD
                id: "house_wall_3",
                position: v(-17, 14.5)
=======
                id: "house_wall_2",
                position: v(-42, 14.4),
                rotation: 0
>>>>>>> 6ee41b95
            },
            {
                id: "toilet",
                position: v(7, -14.4),
<<<<<<< HEAD
                rotation: 2
=======
                rotation: 0
>>>>>>> 6ee41b95
            },
            {
                id: "stove",
                position: v(-9.3, -15.3),
                rotation: 2
            },
            {
                id: "fridge",
                position: v(-19.5, -15.3),
                rotation: 2
            },
            // Living Room Couch
            {
                id: "couch",
<<<<<<< HEAD
                position: v(-13.3, 26)
=======
                position: v(-13.5, 26),
                rotation: 0
>>>>>>> 6ee41b95
            },
            // Living Room Large Drawers
            {
                id: "drawer_large",
                position: v(8.5, 26),
                rotation: 3
            },
            // Living Room TV
            {
                id: "tv",
                position: v(11.5, 26),
                rotation: 0
            },
            // House Exterior
            {
                id: "house_exterior",
                position: v(0, 2.6),
                rotation: 0
            },
            // Chair Bottom
            {
                id: "chair",
<<<<<<< HEAD
                position: v(-41, -13)
=======
                position: v(-40, -10),
                rotation: 0
>>>>>>> 6ee41b95
            },
            // Chair Top
            {
                id: "chair",
                position: v(-41, -3),
                rotation: 2
            },
            {
                id: "table",
<<<<<<< HEAD
                position: v(-41, -8)
=======
                position: v(-40, -5),
                rotation: 0
>>>>>>> 6ee41b95
            },
            {
<<<<<<< HEAD
                id: "bed",
                position: v(-40.6, 27.5)
=======
                id: "drawer_small",
                position: v(-43, 10),
                rotation: 0
>>>>>>> 6ee41b95
            },
            // Bedroom Bookshelf
            {
<<<<<<< HEAD
                id: "bookshelf",
                position: v(-21.6, 29.25),
                rotation: 1
=======
                id: "bed",
                position: v(-40.5, 28.5),
                rotation: 0
>>>>>>> 6ee41b95
            },
            // Bedroom Drawer
            {
<<<<<<< HEAD
                id: "drawer_small",
                position: v(-23, 19.3),
                rotation: 3
=======
                id: "small_table",
                position: v(-29, 34),
                rotation: 0
>>>>>>> 6ee41b95
            },
            // Toilet Bookshelf
            {
                id: "bookshelf",
                position: v(-0.2, -12.5),
                rotation: 1
            },
            // Living Room Window
            {
                id: "window",
                position: v(-1.5, 37),
                rotation: 1
            },
            // Bedroom Window
            {
                id: "window",
                position: v(-28.5, 37),
                rotation: 1
            },
            // Dining Room Window
            {
                id: "window",
                position: v(-47.5, 8.5),
                rotation: 0
            }
        ]
    },
    {
        idString: "warehouse",
        name: "Warehouse",
        spawnHitbox: new RectangleHitbox(v(-30, -44), v(30, 44)),
        ceilingHitbox: new ComplexHitbox([
            new RectangleHitbox(v(-20, -40), v(20, 40))
        ]),
        scopeHitbox: new ComplexHitbox([
            new RectangleHitbox(v(-20, -35), v(20, 35))
        ]),

        floorImagePos: v(0, 0.31),
        ceilingImagePos: v(0, 0),
        obstacles: [
            {
                id: "warehouse_wall_1",
                position: v(-20, 0),
                rotation: 1
            },
            {
                id: "warehouse_wall_1",
                position: v(20, 0),
                rotation: 1
            },
            {
                id: "warehouse_wall_2",
                position: v(14, -34.4),
                rotation: 0
            },
            {
                id: "warehouse_wall_2",
                position: v(-14, -34.4),
                rotation: 0
            },
            {
                id: "warehouse_wall_2",
                position: v(14, 34.4),
                rotation: 0
            },
            {
                id: "warehouse_wall_2",
                position: v(-14, 34.4),
                rotation: 0
            },
            {
                id: "regular_crate",
                position: v(14, 28.5)
            },
            {
                id: "regular_crate",
                position: v(-14, 28.5)
            },
            {
                // TODO: better way of adding random obstacles
                get id() {
                    return weightedRandom(["regular_crate", "flint_crate"], [0.7, 0.3]);
                },
                position: v(-14, -28.5)
            },
            {
                id: "barrel",
                position: v(14.6, -29.2)
            },
            {
                id: "metal_shelf",
                position: v(-16, 0),
                rotation: 1
            },
            {
                id: "box",
                position: v(-15.7, 0),
                lootSpawnOffset: v(2.2, 0)
            },
            {
                id: "box",
                position: v(-15.8, 6.4),
                lootSpawnOffset: v(2.2, 0)
            },
            {
                id: "box",
                position: v(-15.7, -8),
                lootSpawnOffset: v(2.2, 0)
            },
            {
                id: "metal_shelf",
                position: v(16, 0),
                rotation: 1
            },
            {
                id: "box",
                position: v(15.8, 0),
                lootSpawnOffset: v(-2.2, 0)
            },
            {
                id: "box",
                position: v(15.7, 6),
                lootSpawnOffset: v(-2.2, 0)
            },
            {
                id: "box",
                position: v(15.6, -7),
                lootSpawnOffset: v(-2.2, 0)
            }
        ],

        lootSpawners: [
            {
                position: v(0, 0),
                table: "warehouse"
            }
        ]
    }
]);<|MERGE_RESOLUTION|>--- conflicted
+++ resolved
@@ -44,14 +44,11 @@
             new RectangleHitbox(v(12, -33), v(42, 10)), // Garage
             new RectangleHitbox(v(-45, -37), v(12, 15)), // Main House
             new RectangleHitbox(v(-42, -37), v(-22, 34)) // Doorstep
-<<<<<<< HEAD
-=======
         ]),
         scopeHitbox: new ComplexHitbox([
             new RectangleHitbox(v(12, -33), v(42, 10)), // Garage
             new RectangleHitbox(v(-45, -37), v(12, 15)), // Main House
             new RectangleHitbox(v(-42, -37), v(-22, 34)) // Doorstep
->>>>>>> 6ee41b95
         ]),
         floorImagePos: v(0, 0),
         ceilingImagePos: v(0, -1.5),
@@ -65,12 +62,8 @@
             // Bathroom Top
             {
                 id: "house_wall_2",
-<<<<<<< HEAD
-                position: v(-1.5, 2.8)
-=======
-                position: v(-1.5, 2.4),
-                rotation: 0
->>>>>>> 6ee41b95
+                position: v(-1.5, 2.8),
+                rotation: 0
             },
             // Entrance Right
             {
@@ -81,22 +74,14 @@
             // Kitchen Top
             {
                 id: "house_wall_2",
-<<<<<<< HEAD
-                position: v(-20.55, 2.8)
-=======
-                position: v(-20.4, 2.4),
-                rotation: 0
->>>>>>> 6ee41b95
+                position: v(-20.55, 2.8),
+                rotation: 0
             },
             // Living Room Bottom Right
             {
                 id: "house_wall_2",
-<<<<<<< HEAD
-                position: v(6.35, 14.5)
-=======
-                position: v(6.1, 14.6),
-                rotation: 0
->>>>>>> 6ee41b95
+                position: v(6.35, 14.5),
+                rotation: 0
             },
             // Living Room Left
             {
@@ -106,34 +91,20 @@
             },
             // Bedroom Bottom Left
             {
-<<<<<<< HEAD
                 id: "house_wall_2",
-                position: v(-41, 14.5)
-=======
+                position: v(-41, 14.5),
+                rotation: 0
+            },
+            // Bedroom Bottom Right/Living Room Bottom Left
+            {
                 id: "house_wall_3",
-                position: v(-18, 14.4),
-                rotation: 0
->>>>>>> 6ee41b95
-            },
-            // Bedroom Bottom Right/Living Room Bottom Left
-            {
-<<<<<<< HEAD
-                id: "house_wall_3",
-                position: v(-17, 14.5)
-=======
-                id: "house_wall_2",
-                position: v(-42, 14.4),
-                rotation: 0
->>>>>>> 6ee41b95
+                position: v(-17, 14.5),
+                rotation: 0
             },
             {
                 id: "toilet",
                 position: v(7, -14.4),
-<<<<<<< HEAD
                 rotation: 2
-=======
-                rotation: 0
->>>>>>> 6ee41b95
             },
             {
                 id: "stove",
@@ -148,12 +119,8 @@
             // Living Room Couch
             {
                 id: "couch",
-<<<<<<< HEAD
-                position: v(-13.3, 26)
-=======
-                position: v(-13.5, 26),
-                rotation: 0
->>>>>>> 6ee41b95
+                position: v(-13.3, 26),
+                rotation: 0
             },
             // Living Room Large Drawers
             {
@@ -176,12 +143,8 @@
             // Chair Bottom
             {
                 id: "chair",
-<<<<<<< HEAD
-                position: v(-41, -13)
-=======
-                position: v(-40, -10),
-                rotation: 0
->>>>>>> 6ee41b95
+                position: v(-41, -13),
+                rotation: 0
             },
             // Chair Top
             {
@@ -191,46 +154,24 @@
             },
             {
                 id: "table",
-<<<<<<< HEAD
-                position: v(-41, -8)
-=======
-                position: v(-40, -5),
-                rotation: 0
->>>>>>> 6ee41b95
-            },
-            {
-<<<<<<< HEAD
+                position: v(-41, -8),
+                rotation: 0
+            },
+            {
                 id: "bed",
                 position: v(-40.6, 27.5)
-=======
-                id: "drawer_small",
-                position: v(-43, 10),
-                rotation: 0
->>>>>>> 6ee41b95
             },
             // Bedroom Bookshelf
             {
-<<<<<<< HEAD
                 id: "bookshelf",
                 position: v(-21.6, 29.25),
                 rotation: 1
-=======
-                id: "bed",
-                position: v(-40.5, 28.5),
-                rotation: 0
->>>>>>> 6ee41b95
             },
             // Bedroom Drawer
             {
-<<<<<<< HEAD
                 id: "drawer_small",
                 position: v(-23, 19.3),
                 rotation: 3
-=======
-                id: "small_table",
-                position: v(-29, 34),
-                rotation: 0
->>>>>>> 6ee41b95
             },
             // Toilet Bookshelf
             {
