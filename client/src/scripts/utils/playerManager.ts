--- conflicted
+++ resolved
@@ -187,13 +187,8 @@
         this.game = game;
     }
 
-<<<<<<< HEAD
-    private updateActiveWeaponAmmoUi(): void {
+    private _updateActiveWeaponUi(): void {
         if (!(this.weapons[this.activeItemIndex]?.definition.itemType === ItemType.Gun || UI_DEBUG_MODE)) {
-=======
-    private _updateActiveWeaponUi(): void {
-        if (this.weapons[this.activeItemIndex]?.definition.itemType !== ItemType.Gun) {
->>>>>>> fe9b2f0e
             $("#weapon-ammo-container").hide();
         } else {
             $("#weapon-ammo-container").show();
