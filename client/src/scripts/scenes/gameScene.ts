import Phaser from "phaser";

import core from "../core";
import type { Game } from "../game";
import type { MenuScene } from "./menuScene";
import { Player } from "../objects/player";

import { InputPacket } from "../packets/sending/inputPacket";
import { JoinPacket } from "../packets/sending/joinPacket";

import { localStorageInstance } from "../utils/localStorageHandler";
import type { PlayerManager } from "../utils/playerManager";
import { GAS_ALPHA, GAS_COLOR } from "../utils/constants";

import { ObjectCategory } from "../../../../common/src/constants";
import { Materials } from "../../../../common/src/definitions/obstacles";
import { Guns } from "../../../../common/src/definitions/guns";

import { ObjectType } from "../../../../common/src/utils/objectType";
import { Loot } from "../objects/loot";
import { circleCollision, distance } from "../../../../common/src/utils/math";
<<<<<<< HEAD
import { requestFullscreen } from "../utils/misc";
=======
import { ItemType } from "../../../../common/src/utils/objectDefinitions";
import { type LootDefinition } from "../../../../common/src/definitions/loots";
>>>>>>> 1e0e6274

export class GameScene extends Phaser.Scene {
    activeGame!: Game;
    sounds: Map<string, Phaser.Sound.BaseSound> = new Map<string, Phaser.Sound.BaseSound>();
    soundsToLoad: Set<string> = new Set<string>();
    volume = localStorageInstance.config.sfxVolume * localStorageInstance.config.masterVolume;
    playerManager!: PlayerManager;

    gasRect!: Phaser.GameObjects.Rectangle;
    gasCircle!: Phaser.GameObjects.Arc;
    gasMask!: Phaser.Display.Masks.GeometryMask;

    tickInterval!: number;

    constructor() {
        super("game");
    }

    // noinspection JSUnusedGlobalSymbols
    preload(): void {
        if (core.game === undefined) return;
        this.activeGame = core.game;
        this.playerManager = core.game.playerManager;

        for (const material of Materials) {
            this.loadSound(`${material}_hit_1`, `hits/${material}_hit_1`);
            this.loadSound(`${material}_hit_2`, `hits/${material}_hit_2`);
            this.loadSound(`${material}_destroyed`, `hits/${material}_destroyed`);
        }

        for (const gun of Guns) {
            this.loadSound(`${gun.idString}_fire`, `weapons/${gun.idString}_fire`);
            this.loadSound(`${gun.idString}_switch`, `weapons/${gun.idString}_switch`);
            this.loadSound(`${gun.idString}_reload`, `weapons/${gun.idString}_reload`);
        }

        const soundsToLoad: string[] = ["pickup", "ammo_pickup", "gun_click", "swing"];
        for (const sound of soundsToLoad) {
            this.loadSound(sound, sound);
        }

        this.loadSound("player_hit_1", "hits/player_hit_1");
        this.loadSound("player_hit_2", "hits/player_hit_2");
        this.loadSound("grass_step_1", "footsteps/grass_1");
        this.loadSound("grass_step_2", "footsteps/grass_2");

        this.scale.on("resize", this.resize.bind(this));

        if (this.playerManager.isMobile) requestFullscreen();
    }

    private resize(): void {
        if (this.cameras.main === undefined) return;
        this.cameras.main.setZoom(window.innerWidth / 2560); // 2560 = 1x, 5120 = 2x
        this.gasRect?.setSize(this.game.canvas.width * 2, this.game.canvas.height * 2).setScale(1 / this.cameras.main.zoom, 1 / this.cameras.main.zoom);
    }

    private loadSound(name: string, path: string): void {
        try {
            this.load.audio(name, require(`../../assets/audio/sfx/${path}.mp3`));
            this.soundsToLoad.add(name);
        } catch (e) {
            console.warn(`Failed to load sound: ${name}`);
            console.error(e);
        }
    }

    get player(): Player {
        return this.activeGame.activePlayer;
    }

    create(): void {
        (this.scene.get("menu") as MenuScene).stopMusic();

        for (const sound of this.soundsToLoad) {
            this.sounds.set(sound, this.sound.add(sound));
        }

        $("#game-ui").show();

        // Draw the grid
        const GRID_WIDTH = 7200;
        const GRID_HEIGHT = 7200;
        const CELL_SIZE = 160;

        for (let x = 0; x <= GRID_WIDTH; x += CELL_SIZE) {
            this.add.line(x, 0, x, 0, x, GRID_HEIGHT * 2, 0x000000, 0.25).setOrigin(0, 0);
        }
        for (let y = 0; y <= GRID_HEIGHT; y += CELL_SIZE) {
            this.add.line(0, y, 0, y, GRID_WIDTH * 2, y, 0x000000, 0.25).setOrigin(0, 0);
        }

        // Create gas rectangle and mask
        this.gasCircle = this.add.circle(7200, 7200, 10240, 0x000000, 0);
        this.gasMask = this.make.graphics().createGeometryMask(this.gasCircle).setInvertAlpha(true);
        this.gasRect = this.add.rectangle(0, 0, this.game.canvas.width * 2, this.game.canvas.height * 2, GAS_COLOR, GAS_ALPHA)
            .setDepth(10).setMask(this.gasMask).setScrollFactor(0, 0).setOrigin(0.25, 0.25);

        // Create the player
        this.activeGame.activePlayer = new Player(this.activeGame, this, ObjectType.categoryOnly(ObjectCategory.Player), -1, true);
        this.playerManager.name = $("#username-input").text();

        // Follow the player w/ the camera
        this.cameras.main.startFollow(this.player.images.container);

        // Send a packet indicating that the game is now active
        this.activeGame.sendPacket(new JoinPacket(this.playerManager));

        // Initializes sounds
        [
            "swing",
            "grass_step_1",
            "grass_step_2"
        ].forEach(item => this.sounds.set(item, this.sound.add(item, { volume: this.volume })));

        this.resize();

        // Start the tick loop
        this.tickInterval = window.setInterval(this.tick.bind(this), 30);

        this.events.on("shutdown", () => {
            window.clearInterval(this.tickInterval);
        });
    }

    playSound(name: string): void {
        const sound: Phaser.Sound.BaseSound | undefined = this.sounds.get(name);
        if (sound === undefined) {
            console.warn(`Unknown sound: "${name}"`);
            return;
        }
        sound.play({ volume: this.volume });
    }

    tick(): void {
        if (!this.activeGame.gameStarted) return;

        if (this.playerManager.dirty.inputs) {
            this.playerManager.dirty.inputs = false;
            this.activeGame.sendPacket(new InputPacket(this.playerManager));
        }

        // Loop through all loot objects to check if the player is colliding with one to show the interact message
        let minDist = Number.MAX_VALUE;
        let closestObject: Loot | undefined;
        const player = this.player;
        for (const o of this.activeGame.objects) {
            const object = o[1];
            if (object instanceof Loot && object.canInteract(this.playerManager)) {
                const dist = distance(object.position, player.position);
                if (circleCollision(player.position, player.radius, object.position, object.radius) && dist < minDist) {
                    minDist = dist;
                    closestObject = object;
                }
            }
        }
        $("#interact-message").toggle(closestObject !== undefined);
        if (closestObject) {
            $("#interact-key").text(localStorageInstance.config.keybinds.interact[0]);
            let interactText = closestObject.type.definition.name;
            if (closestObject.count > 1) interactText += ` (${closestObject.count})`;
            $("#interact-text").html(interactText);

            if (this.playerManager.isMobile) {
                const lootDef = closestObject.type.definition as LootDefinition;
                if ((lootDef.itemType === ItemType.Ammo || lootDef.itemType === ItemType.Healing) ||
                (lootDef.itemType === ItemType.Gun && (!this.playerManager.weapons[0] || !this.playerManager.weapons[1]))) {
                    this.playerManager.interact();
                }
            }
        }
    }

    update(): void {
        if (localStorageInstance.config.showFPS) {
            $("#fps-counter").text(`${Math.round(this.game.loop.actualFps)} fps`);
        }
    }
}<|MERGE_RESOLUTION|>--- conflicted
+++ resolved
@@ -19,12 +19,9 @@
 import { ObjectType } from "../../../../common/src/utils/objectType";
 import { Loot } from "../objects/loot";
 import { circleCollision, distance } from "../../../../common/src/utils/math";
-<<<<<<< HEAD
 import { requestFullscreen } from "../utils/misc";
-=======
 import { ItemType } from "../../../../common/src/utils/objectDefinitions";
 import { type LootDefinition } from "../../../../common/src/definitions/loots";
->>>>>>> 1e0e6274
 
 export class GameScene extends Phaser.Scene {
     activeGame!: Game;
