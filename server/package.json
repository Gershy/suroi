--- conflicted
+++ resolved
@@ -14,11 +14,7 @@
   "keywords": [],
   "license": "GPL-3.0",
   "devDependencies": {
-<<<<<<< HEAD
-    "@types/node": "^18.16.3"
-=======
     "@types/node": "^18.16.3",
     "typescript": "^5.0.4"
->>>>>>> 7693e7e7
   }
 }