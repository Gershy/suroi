import { type Body, Circle, Vec2 } from "planck";
import type { WebSocket } from "uWebSockets.js";

import { type CollisionFilter, GameObject } from "../types/gameObject";
import { SuroiBitStream } from "../../../common/src/utils/suroiBitStream";
import { type Game } from "../game";
import { type PlayerContainer } from "../server";
import { type SendingPacket } from "../types/sendingPacket";

import { ObjectType } from "../../../common/src/utils/objectType";
import {
    ANIMATION_TYPE_BITS,
    AnimationType,
    INVENTORY_MAX_WEAPONS,
    ObjectCategory,
    PLAYER_RADIUS
} from "../../../common/src/constants";
import { DeathMarker } from "./deathMarker";
import { GameOverPacket } from "../packets/sending/gameOverPacket";
import { KillPacket } from "../packets/sending/killPacket";
import { CircleHitbox } from "../../../common/src/utils/hitbox";
import { type MeleeDefinition } from "../../../common/src/definitions/melees";
import { type GunDefinition } from "../../../common/src/definitions/guns";
import { Inventory } from "../inventory/inventory";
import { type InventoryItem } from "../inventory/inventoryItem";
import { KillFeedPacket } from "../packets/sending/killFeedPacket";
import { KillKillFeedMessage } from "../types/killFeedMessage";
import { type Action } from "../inventory/action";
import { type LootDefinition } from "../../../common/src/definitions/loots";
import { GunItem } from "../inventory/gunItem";
import { Config } from "../config";
import { MeleeItem } from "../inventory/meleeItem";
import { Emote } from "./emote";
import { type SkinDefinition } from "../../../common/src/definitions/skins";
import { type EmoteDefinition } from "../../../common/src/definitions/emotes";
import { type ExtendedWearerAttributes } from "../../../common/src/utils/objectDefinitions";

export class Player extends GameObject {
    override readonly is: CollisionFilter = {
        player: true,
        obstacle: false,
        bullet: false,
        loot: false
    };

    override readonly collidesWith: CollisionFilter = {
        player: false,
        obstacle: true,
        bullet: true,
        loot: false
    };

    //fast = false;

    hitbox: CircleHitbox;

    readonly damageable = true;

    name: string;

    readonly loadout: {
        skin: ObjectType<ObjectCategory.Loot, SkinDefinition>
        readonly emotes: Array<ObjectType<ObjectCategory.Emote, EmoteDefinition>>
    };

    joined = false;
    disconnected = false;

    static readonly DEFAULT_MAX_HEALTH = 100;
    private _maxHealth = Player.DEFAULT_MAX_HEALTH;
    get maxHealth(): number { return this._maxHealth; }
    set maxHealth(maxHealth: number) {
        this._maxHealth = maxHealth;
        this.dirty.maxMinStats = true;
        this.health = this._health;
    }

    private _health = this._maxHealth;
    get health(): number { return this._health; }
    set health(health: number) {
        this._health = Math.min(health, this._maxHealth);

        this.dirty.health = true;
    }

    static readonly DEFAULT_MAX_ADRENALINE = 100;
    private _maxAdrenaline = Player.DEFAULT_MAX_ADRENALINE;
    get maxAdrenaline(): number { return this._maxAdrenaline; }
    set maxAdrenaline(maxAdrenaline: number) {
        this._maxAdrenaline = maxAdrenaline;
        this.dirty.maxMinStats = true;
        this.adrenaline = this._adrenaline;
    }

    private _minAdrenaline = 0;
    get minAdrenaline(): number { return this._minAdrenaline; }
    set minAdrenaline(minAdrenaline: number) {
        this._minAdrenaline = minAdrenaline;
        this.dirty.maxMinStats = true;
        this.adrenaline = this._adrenaline;
    }

    private _adrenaline = this._minAdrenaline;
    get adrenaline(): number { return this._adrenaline; }
    set adrenaline(adrenaline: number) {
        this._adrenaline = Math.min(Math.max(adrenaline, this._minAdrenaline), this._maxAdrenaline);

        this.dirty.adrenaline = true;
    }

    private _modifiers = {
        // Multiplicative
        maxHealth: 1,
        maxAdrenaline: 1,
        baseSpeed: 1,

        // Additive
        minAdrenaline: 0
    };
    // eslint-disable-next-line @typescript-eslint/explicit-function-return-type, @typescript-eslint/lines-between-class-members
    get modifiers() { return this._modifiers; }

    killedBy?: Player;

    kills = 0;
    damageDone = 0;
    damageTaken = 0;
    joinTime: number;

    lastInteractionTime = Date.now();

    readonly recoil = {
        active: false,
        time: 0,
        multiplier: 1
    };

    get isMoving(): boolean {
        return this.movement.up ||
            this.movement.down ||
            this.movement.left ||
            this.movement.right ||
            this.movement.moving;
    }

    movesSinceLastUpdate = 0;

    readonly movement = {
        up: false,
        down: false,
        left: false,
        right: false,
        // mobile
        moving: false,
        angle: 0
    };

    isMobile!: boolean;

    /**
     * Whether the player is attacking as of last update
     */
    attacking = false;

    /**
     * Whether the player started attacking last update
     */
    startedAttacking = false;

    /**
     * Whether the player is turning as of last update
     */
    turning = false;

    /**
     * The position this player died at, if applicable
     */
    deathPosition?: Vec2;

    /**
     * Keeps track of various fields which are "dirty"
     * and therefore need to be sent to the client for
     * updating
     */
    readonly dirty = {
        health: true,
        maxMinStats: true,
        adrenaline: true,
        activeWeaponIndex: true,
        weapons: true,
        inventory: true,
        activePlayerId: true,
        zoom: true,
        action: false
    };

    readonly inventory = new Inventory(this);

    get activeItem(): InventoryItem {
        return this.inventory.activeWeapon;
    }

    get activeItemIndex(): number {
        return this.inventory.activeWeaponIndex;
    }

    hitEffect = false;

    animation = {
        type: AnimationType.None,
        // This boolean is flipped when an animation plays
        // when its changed the client plays the animation
        seq: false
    };

    /**
     * Objects the player can see
     */
    visibleObjects = new Set<GameObject>();
    /**
     * Objects the player can see with a 1x scope
     */
    nearObjects = new Set<GameObject>();
    /**
     * Objects that need to be partially updated
     */
    partialDirtyObjects = new Set<GameObject>();
    /**
     * Objects that need to be fully updated
     */
    fullDirtyObjects = new Set<GameObject>();
    /**
     * Objects that need to be deleted
     */
    deletedObjects = new Set<GameObject>();
    /**
     * Emotes being sent to the player this tick
     */
    emotes = new Set<Emote>();

    private _zoom!: number;
    xCullDist!: number;
    yCullDist!: number;

    socket: WebSocket<PlayerContainer>;

    fullUpdate = true;

    body: Body;

    action: Action | undefined;

    role: string | undefined;
    isDev: boolean;
    nameColor: string;

    /**
     * Used to make players invulnerable for 5 seconds after spawning or until they move
     */
    invulnerable = true;

    /**
     * Determines if the player can despawn
     * Set to false once the player picks up loot
     */
    canDespawn = true;

    lastSwitch = 0;
    effectiveSwitchDelay = 0;

    isInsideBuilding = false;

    constructor(game: Game, socket: WebSocket<PlayerContainer>, position: Vec2) {
        super(game, ObjectType.categoryOnly(ObjectCategory.Player), position);

        const userData = socket.getUserData();
        this.socket = socket;
        this.name = userData.name;
        this.role = userData.role;
        this.isDev = userData.isDev;
        this.nameColor = userData.nameColor;

        this.loadout = {
            skin: ObjectType.fromString(ObjectCategory.Loot, "forest_camo"),
            emotes: [
                ObjectType.fromString(ObjectCategory.Emote, "happy_face"),
                ObjectType.fromString(ObjectCategory.Emote, "thumbs_up"),
                ObjectType.fromString(ObjectCategory.Emote, "suroi_logo"),
                ObjectType.fromString(ObjectCategory.Emote, "sad_face")
            ]
        };

        this.rotation = 0;

        this.joinTime = game.now;

        // Init body
        this.body = game.world.createBody({
            type: "dynamic",
            position,
            fixedRotation: true
        });

        this.body.createFixture({
            shape: Circle(PLAYER_RADIUS),
            friction: 0.0,
            density: 1000.0,
            restitution: 0.0,
            userData: this
        });

        this.hitbox = new CircleHitbox(PLAYER_RADIUS, this.position);

        this.inventory.addOrReplaceWeapon(2, "fists");
        this.inventory.scope = ObjectType.fromString(ObjectCategory.Loot, "1x_scope");

        // Inventory preset
        if (this.isDev && userData.lobbyClearing && !Config.disableLobbyClearing) {
            this.inventory.addOrReplaceWeapon(0, "deathray");
            (this.inventory.getWeapon(0) as GunItem).ammo = 1;

            this.inventory.addOrReplaceWeapon(1, "revitalizer");
            (this.inventory.getWeapon(1) as GunItem).ammo = 5;
            this.inventory.items["12gauge"] = 15;

            this.inventory.addOrReplaceWeapon(2, "kbar");

            this.inventory.scope = ObjectType.fromString(ObjectCategory.Loot, "4x_scope");

            this.inventory.items["2x_scope"] = 1;
<<<<<<< HEAD
=======
            this.inventory.items["4x_scope"] = 1;
            this.inventory.scope = ObjectType.fromString(ObjectCategory.Loot, "4x_scope");
>>>>>>> 3617b303
        }

        this.updateAndApplyModifiers();
        this.dirty.activeWeaponIndex = true;
    }

    calculateSpeed(): number {
        let recoilMultiplier = 1;
        if (this.recoil.active) {
            if (this.recoil.time < this.game.now) {
                this.recoil.active = false;
            } else {
                recoilMultiplier = this.recoil.multiplier;
            }
        }

        // shove it
        /* eslint-disable no-multi-spaces */
        return Config.movementSpeed *                    // Base speed
            recoilMultiplier *                           // Recoil from items
            (this.action?.speedMultiplier ?? 1) *        // Speed modifier from performing actions
            (1 + (this.adrenaline / 1000)) *             // Linear speed boost from adrenaline
            this.activeItemDefinition.speedMultiplier *  // Active item speed modifier
            this._modifiers.baseSpeed;                   // Current on-wearer modifier
    }

    setVelocity(xVelocity: number, yVelocity: number): void {
        this.body.setLinearVelocity(Vec2(xVelocity, yVelocity));
        if (xVelocity !== 0 || yVelocity !== 0) {
            this.movesSinceLastUpdate++;
        }
    }

    get position(): Vec2 {
        return this.deathPosition ?? this.body.getPosition();
    }

    get zoom(): number {
        return this._zoom;
    }

    set zoom(zoom: number) {
        if (this._zoom === zoom) return;
        this._zoom = zoom;
        this.xCullDist = this._zoom * 1.8;
        this.yCullDist = this._zoom * 1.35;
        this.dirty.zoom = true;
        this.updateVisibleObjects();
    }

    get activeItemDefinition(): MeleeDefinition | GunDefinition {
        return this.activeItem.type.definition as MeleeDefinition | GunDefinition;
    }

    give(idString: string): void {
        this.inventory.appendWeapon(idString);
    }

    emote(slot: number): void {
        this.game.emotes.add(new Emote(this.loadout.emotes[slot], this));
    }

    disableInvulnerability(): void {
        if (this.invulnerable) {
            this.invulnerable = false;
            this.fullDirtyObjects.add(this);
            this.game.fullDirtyObjects.add(this);
        }
    }

    updateVisibleObjects(): void {
        this.movesSinceLastUpdate = 0;

        const approximateX = Math.round(this.position.x / 10) * 10;
        const approximateY = Math.round(this.position.y / 10) * 10;
        this.nearObjects = this.game.getVisibleObjects(this.position);
        const visibleAtZoom = this.game.visibleObjects[this.zoom];

        const newVisibleObjects = new Set<GameObject>(visibleAtZoom !== undefined ? visibleAtZoom[approximateX][approximateY] : this.nearObjects);

        const minX = this.position.x - this.xCullDist;
        const minY = this.position.y - this.yCullDist;
        const maxX = this.position.x + this.xCullDist;
        const maxY = this.position.y + this.yCullDist;

        for (const object of this.game.dynamicObjects) {
            if (
                object.position.x > minX &&
                object.position.x < maxX &&
                object.position.y > minY &&
                object.position.y < maxY
            ) {
                newVisibleObjects.add(object);
                if (!this.visibleObjects.has(object)) {
                    this.fullDirtyObjects.add(object);
                }
                // make sure this player is added to other players visible objects
                if (!this.dead && object instanceof Player && !object.visibleObjects.has(this)) {
                    object.visibleObjects.add(this);
                    object.fullDirtyObjects.add(this);
                }
            } else if (this.visibleObjects.has(object)) {
                this.deletedObjects.add(object);
            }
        }

        for (const object of newVisibleObjects) {
            if (!this.visibleObjects.has(object)) {
                this.fullDirtyObjects.add(object);
            }
        }

        for (const object of this.visibleObjects) {
            if (!newVisibleObjects.has(object)) {
                this.deletedObjects.add(object);
            }
        }

        this.visibleObjects = newVisibleObjects;
    }

    sendPacket(packet: SendingPacket): void {
        const stream = SuroiBitStream.alloc(packet.allocBytes);
        try {
            packet.serialize(stream);
        } catch (e) {
            console.error("Error serializing packet. Details:", e);
        }

        this.sendData(stream);
    }

    sendData(stream: SuroiBitStream): void {
        try {
            this.socket.send(stream.buffer.slice(0, Math.ceil(stream.index / 8)), true, true);
        } catch (e) {
            console.warn("Error sending packet. Details:", e);
        }
    }

    private _clampDamageAmount(amount: number): number {
        if (this.health - amount > this.maxHealth) {
            amount = -(this.maxHealth - this.health);
        }

        if (this.health - amount <= 0) {
            amount = this.health;
        }

        if (amount < 0 || this.dead) amount = 0;

        return amount;
    }

    override damage(amount: number, source?: GameObject, weaponUsed?: GunItem | MeleeItem | ObjectType): void {
        if (this.invulnerable) return;

        // Reductions are merged additively
        amount *= 1 - (
            (this.inventory.helmet?.definition.damageReductionPercentage ?? 0) + (this.inventory.vest?.definition.damageReductionPercentage ?? 0)
        );

        amount = this._clampDamageAmount(amount);

        this.piercingDamage(amount, source, weaponUsed);
    }

    /**
     * Deals damage whilst ignoring protective modifiers but not invulnerability
     */
    piercingDamage(amount: number, source?: GameObject | "gas", weaponUsed?: GunItem | MeleeItem | ObjectType): void {
        if (this.invulnerable) return;

        amount = this._clampDamageAmount(amount);

        const canTrackStats = weaponUsed instanceof GunItem || weaponUsed instanceof MeleeItem;
        const attributes = canTrackStats ? weaponUsed.definition.wearerAttributes?.on : undefined;
        const applyPlayerFX = (modifiers: ExtendedWearerAttributes): void => {
            if (source instanceof Player) {
                source.health += modifiers.healthRestored ?? 0;
                source.adrenaline += modifiers.adrenalineRestored ?? 0;
            }
        };

        // Decrease health; update damage done and damage taken
        this.health -= amount;
        if (amount > 0) {
            this.damageTaken += amount;

            if (canTrackStats && !this.dead) {
                if ((weaponUsed.stats.damage += amount) <= ((attributes?.damageDealt ?? { limit: -Infinity }).limit ?? Infinity)) {
                    // eslint-disable-next-line @typescript-eslint/no-non-null-assertion
                    applyPlayerFX(attributes!.damageDealt!);
                }
            }

            if (source instanceof Player) {
                this.hitEffect = true;

                if (source !== this) {
                    source.damageDone += amount;
                }
            }
        }

        this.partialDirtyObjects.add(this);
        this.game.partialDirtyObjects.add(this);

        if (this.health <= 0 && !this.dead) {
            if (canTrackStats) {
                if (weaponUsed.stats.kills++ <= ((attributes?.kill ?? { limit: -Infinity }).limit ?? Infinity)) {
                    // eslint-disable-next-line @typescript-eslint/no-non-null-assertion
                    applyPlayerFX(attributes!.kill!);
                }
            }

            this.die(source, weaponUsed);
        }
    }

    updateAndApplyModifiers(): void {
        const newModifiers: this["modifiers"] = {
            maxHealth: 1,
            maxAdrenaline: 1,
            baseSpeed: 1,
            minAdrenaline: 0
        };

        for (let i = 0; i < INVENTORY_MAX_WEAPONS; i++) {
            const weapon = this.inventory.getWeapon(i);

            if (weapon === undefined) continue;

            newModifiers.maxAdrenaline *= weapon._modifiers.maxAdrenaline;
            newModifiers.maxHealth *= weapon._modifiers.maxHealth;
            newModifiers.baseSpeed *= weapon._modifiers.baseSpeed;
            newModifiers.minAdrenaline += weapon._modifiers.minAdrenaline;
        }

        this._modifiers = newModifiers;
        this.maxHealth = Player.DEFAULT_MAX_HEALTH * this._modifiers.maxHealth;
        this.maxAdrenaline = Player.DEFAULT_MAX_ADRENALINE * this._modifiers.maxAdrenaline;
        this.minAdrenaline = this.modifiers.minAdrenaline;
    }

    // dies of death
    die(source?: GameObject | "gas", weaponUsed?: GunItem | MeleeItem | ObjectType): void {
        // Death logic
        if (this.health > 0 || this.dead) return;

        this.health = 0;
        this.dead = true;

        // Send kill packets
        if (source instanceof Player) {
            this.killedBy = source;
            if (source !== this) source.kills++;
            source.sendPacket(new KillPacket(source, this, weaponUsed));
        }

        if (source instanceof Player || source === "gas") {
            this.game.killFeedMessages.add(
                new KillFeedPacket(
                    this,
                    new KillKillFeedMessage(
                        this,
                        source === this ? undefined : source,
                        weaponUsed
                    )
                )
            );
        }

        // Destroy physics body; reset movement and attacking variables
        this.movement.up = false;
        this.movement.down = false;
        this.movement.left = false;
        this.movement.right = false;
        this.attacking = false;
        this.deathPosition = this.position.clone();
        try {
            this.game.world.destroyBody(this.body);
        } catch (e) {
            console.error("Error destroying player body. Details: ", e);
        }
        this.game.aliveCountDirty = true;
        this.adrenaline = 0;
        this.dirty.inventory = true;
        this.action?.cancel();

        this.game.livingPlayers.delete(this);
        this.game.dynamicObjects.delete(this);
        this.game.removeObject(this);

        //
        // Drop loot
        //

        // Drop weapons
        for (let i = 0; i < INVENTORY_MAX_WEAPONS; i++) {
            this.inventory.dropWeapon(i);
        }

        // Drop inventory items
        for (const item in this.inventory.items) {
            const count = this.inventory.items[item];

            if (count > 0) {
                const itemType = ObjectType.fromString<ObjectCategory.Loot, LootDefinition>(ObjectCategory.Loot, item);
                if (
                    itemType.definition.noDrop === true ||
                    ("ephemeral" in itemType.definition && itemType.definition.ephemeral)
                ) continue;

                this.game.addLoot(itemType, this.position, count);
                this.inventory.items[item] = 0;
            }
        }

        // Drop equipment
        if (this.inventory.helmet && this.inventory.helmet.definition.noDrop !== true) this.game.addLoot(this.inventory.helmet, this.position);
        if (this.inventory.vest && this.inventory.vest.definition.noDrop !== true) this.game.addLoot(this.inventory.vest, this.position);
        if (this.inventory.backpack.definition.noDrop !== true) this.game.addLoot(this.inventory.backpack, this.position);

        this.inventory.helmet = this.inventory.vest = undefined;
        this.inventory.backpack = ObjectType.fromString(ObjectCategory.Loot, "bag");

        // Create death marker
        const deathMarker = new DeathMarker(this);
        this.game.dynamicObjects.add(deathMarker);
        this.game.fullDirtyObjects.add(deathMarker);

        // Send game over to dead player
        if (!this.disconnected) {
            this.sendPacket(new GameOverPacket(this, false));
        }
    }

    executeAction(action: Action): void {
        this.action?.cancel();
        this.action = action;
    }

    override serializePartial(stream: SuroiBitStream): void {
        stream.writePosition(this.position);
        stream.writeRotation(this.rotation, 16);
        stream.writeBits(this.animation.type, ANIMATION_TYPE_BITS);
        stream.writeBoolean(this.animation.seq);
        stream.writeBoolean(this.hitEffect);
    }

    override serializeFull(stream: SuroiBitStream): void {
        stream.writeBoolean(this.invulnerable);
        stream.writeObjectTypeNoCategory(this.activeItem.type);
        stream.writeObjectTypeNoCategory(this.loadout.skin);
        stream.writeBits(this.inventory.helmet?.definition.level ?? 0, 2);
        stream.writeBits(this.inventory.vest?.definition.level ?? 0, 2);
        stream.writeBits(this.inventory.backpack.definition.level, 2);
    }
}<|MERGE_RESOLUTION|>--- conflicted
+++ resolved
@@ -325,14 +325,9 @@
 
             this.inventory.addOrReplaceWeapon(2, "kbar");
 
-            this.inventory.scope = ObjectType.fromString(ObjectCategory.Loot, "4x_scope");
-
             this.inventory.items["2x_scope"] = 1;
-<<<<<<< HEAD
-=======
             this.inventory.items["4x_scope"] = 1;
             this.inventory.scope = ObjectType.fromString(ObjectCategory.Loot, "4x_scope");
->>>>>>> 3617b303
         }
 
         this.updateAndApplyModifiers();
