--- conflicted
+++ resolved
@@ -11,14 +11,10 @@
 import { type Map } from "../map";
 
 interface MapDefinition {
-<<<<<<< HEAD
-
-    buildings?: Record<string, number>
-
-    obstacles?: Record<string, number>
-=======
+
+    readonly buildings?: Record<string, number>
+
     readonly obstacles?: Record<string, number>
->>>>>>> cb13e5e2
 
     // Obstacles with custom spawn logic
     /* eslint-disable @typescript-eslint/indent */
