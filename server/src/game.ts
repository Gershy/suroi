// noinspection ES6PreferShortImport
import { Config, SpawnMode } from "./config";

import { Fixture, Settings, Vec2, World } from "planck";
import type { WebSocket } from "uWebSockets.js";

import { allowJoin, createNewGame, endGame, type PlayerContainer } from "./server";
import { Map } from "./map";
import { Gas } from "./gas";

import { Player } from "./objects/player";
import { Explosion } from "./objects/explosion";
import { v2v } from "./utils/misc";

import { UpdatePacket } from "./packets/sending/updatePacket";
import { type GameObject } from "./types/gameObject";

import { log } from "../../common/src/utils/misc";
import { OBJECT_ID_BITS, ObjectCategory } from "../../common/src/constants";
import { ObjectType } from "../../common/src/utils/objectType";
import { type GunDefinition } from "../../common/src/definitions/guns";
import { Bullet, DamageRecord } from "./objects/bullet";
import { KillFeedPacket } from "./packets/sending/killFeedPacket";
import { JoinKillFeedMessage } from "./types/killFeedMessage";
import { randomPointInsideCircle } from "../../common/src/utils/random";
import { JoinedPacket } from "./packets/sending/joinedPacket";
import { v, vClone, type Vector } from "../../common/src/utils/vector";
import { distanceSquared } from "../../common/src/utils/math";
import { MapPacket } from "./packets/sending/mapPacket";
import { Loot } from "./objects/loot";
import { IDAllocator } from "./utils/idAllocator";
import { Obstacle } from "./objects/obstacle";
import { type ExplosionDefinition } from "../../common/src/definitions/explosions";
import { type LootDefinition } from "../../common/src/definitions/loots";
import { GameOverPacket } from "./packets/sending/gameOverPacket";
import { SuroiBitStream } from "../../common/src/utils/suroiBitStream";
<<<<<<< HEAD
import { Building } from "./objects/building";
=======
import { type Emote } from "./objects/emote";
>>>>>>> 5d238fcd

export class Game {
    readonly _id: number;
    get id(): number { return this._id; }

    map: Map;

    /**
     * A cached map packet
     * Since the map is static, there's no reason to serialize a map packet for each player that joins the game
     */
    private readonly mapPacketStream: SuroiBitStream;

    readonly _world: World;
    get world(): World { return this._world; }

    /**
     * The value of `Date.now()`, as of the start of the tick.
     */
    _now = Date.now();
    get now(): number { return this._now; }

    /**
     * A Set of all the static objects in the world
     */
    readonly staticObjects = new Set<GameObject>();
    /**
     * A Set of all the dynamic (moving) objects in the world
     */
    readonly dynamicObjects = new Set<GameObject>();
    readonly visibleObjects: Record<number, Record<number, Record<number, Set<GameObject>>>> = {};
    updateObjects = false;

    aliveCountDirty = false;

    readonly partialDirtyObjects = new Set<GameObject>();
    readonly fullDirtyObjects = new Set<GameObject>();
    readonly deletedObjects = new Set<GameObject>();

    readonly livingPlayers: Set<Player> = new Set<Player>();
    readonly connectedPlayers: Set<Player> = new Set<Player>();

    readonly loot: Set<Loot> = new Set<Loot>();
    readonly explosions: Set<Explosion> = new Set<Explosion>();
    readonly emotes: Set<Emote> = new Set<Emote>();
    /**
     * All bullets that currently exist
     */
    readonly bullets = new Set<Bullet>();
    /**
     * All bullets created this tick
     */
    readonly newBullets = new Set<Bullet>();
    readonly deletedBulletIDs = new Set<number>();
    /**
     * All records of damage by bullets this tick
     */
    readonly damageRecords = new Set<DamageRecord>();

    /**
     * All kill feed messages this tick
     */
    readonly killFeedMessages = new Set<KillFeedPacket>();

    private _started = false;
    allowJoin = false;
    private _over = false;
    stopped = false;

    startTimeoutID?: NodeJS.Timeout;

    gas: Gas;

    tickTimes: number[] = [];

    constructor(id: number) {
        this._id = id;

        this._world = new World({ gravity: Vec2(0, 0) }); // Create the Planck.js World
        Settings.maxLinearCorrection = 0; // Prevents collision jitter
        Settings.maxTranslation = 12.5; // Allows bullets to travel fast

        // Collision filtering code:
        // - Players should collide with obstacles, but not with each other or with loot.
        // - Bullets should collide with players and obstacles, but not with each other or with loot.
        // - Loot should only collide with obstacles and other loot.
        Fixture.prototype.shouldCollide = function(that: Fixture): boolean {
            // Get the objects
            const thisObject = this.getUserData() as GameObject;
            const thatObject = that.getUserData() as GameObject;

            // Check if they should collide
            if (thisObject.is.player) return thatObject.collidesWith.player;
            else if (thisObject.is.obstacle) return thatObject.collidesWith.obstacle;
            else if (thisObject.is.bullet) return thatObject.collidesWith.bullet;
            else if (thisObject.is.loot) return thatObject.collidesWith.loot;
            else return false;
        };

        // If maxLinearCorrection is set to 0, player collisions work perfectly, but loot doesn't spread out.
        // If maxLinearCorrection is greater than 0, loot spreads out, but player collisions are jittery.
        // This code solves the dilemma by setting maxLinearCorrection to the appropriate value for the object.
        this.world.on("pre-solve", contact => {
            const objectA = contact.getFixtureA().getUserData() as GameObject;
            const objectB = contact.getFixtureB().getUserData() as GameObject;
            if (objectA.is.loot || objectB.is.loot) Settings.maxLinearCorrection = 0.06;
            else Settings.maxLinearCorrection = 0;
        });

        // this return type is technically not true, but it gets typescript to shut up
        const isValidBullet = (object: unknown): object is Bullet => object instanceof Bullet && object.distanceSquared <= object.maxDistanceSquared && !object.dead;

        // Handle bullet collisions
        this.world.on("begin-contact", contact => {
            const objectA = contact.getFixtureA().getUserData();
            const objectB = contact.getFixtureB().getUserData();

            let bullet: Bullet | undefined;
            let target: GameObject | undefined;

            if (isValidBullet(objectA)) [bullet, target] = [objectA, objectB as GameObject];
            if (isValidBullet(objectB)) [bullet, target] = [objectB, objectA as GameObject];

            if (bullet && target) {
                /*
                    fixme This is broken right now, and it's not clear why
                */
                // const penetration = bullet.source.ballistics.penetration;
                // if (
                //     !(penetration?.players === true && target instanceof Player) &&
                //     !(penetration?.obstacles === true && target instanceof Obstacle)
                // ) {
                // Delete the bullet
                let deleteBullet = true;
                // }

                // Obstacles with noCollisions like bushes
                if (target instanceof Obstacle && target.definition.noCollisions) deleteBullet = false;

                bullet.dead = deleteBullet;

                this.damageRecords.add(new DamageRecord(target, bullet.shooter, bullet, deleteBullet));
            }
        });

        // Generate map
        this.map = new Map(this, Config.mapName);

        const mapPacket = new MapPacket(this);
        this.mapPacketStream = SuroiBitStream.alloc(mapPacket.allocBytes);
        mapPacket.serialize(this.mapPacketStream);

        this.gas = new Gas(this);

        this.allowJoin = true;

        // Start the tick loop
        this.tick(30);
    }

    tick(delay: number): void {
        setTimeout((): void => {
            this._now = Date.now();

            if (this.stopped) return;

            // Update loot positions
            for (const loot of this.loot) {
                if (loot.oldPosition.x !== loot.position.x || loot.oldPosition.y !== loot.position.y) {
                    this.partialDirtyObjects.add(loot);
                }
                loot.oldPosition = vClone(loot.position);
            }

            // Update bullets
            for (const bullet of this.bullets) {
                if (bullet.distanceSquared >= bullet.maxDistanceSquared) {
                    if (!bullet.dead) this.removeBullet(bullet);
                    // Note: Bullets that pass their maximum distance are automatically deleted by the client,
                    // so there's no need to add them to the list of deleted bullets
                }
            }

            // Do damage to objects hit by bullets
            for (const damageRecord of this.damageRecords) {
                const bullet = damageRecord.bullet;
                const [damagedIsPlayer, damagedIsObstacle] = [damageRecord.damaged instanceof Player, damageRecord.damaged instanceof Obstacle];

                // Delete the bullet
                // fixme broken rn
                // const penetration = bullet.source.ballistics.penetration;
                // if (
                //     !(penetration?.players === true && damagedIsPlayer) &&
                //     !(penetration?.obstacles === true && damagedIsObstacle)
                // ) {
                if (damageRecord.deleteBullet) {
                    this.removeBullet(bullet);
                    this.deletedBulletIDs.add(bullet.id);
                }
                // }

                // Bullets from dead players should not deal damage
                if (bullet.shooter.dead) continue;

                // Do the damage
                const definition = bullet.source.ballistics;
                if (damagedIsPlayer) {
                    (damageRecord.damaged as Player).damage(definition.damage, damageRecord.damager, bullet.sourceType);
                } else if (damagedIsObstacle) {
                    (damageRecord.damaged as Obstacle).damage?.(definition.damage * definition.obstacleMultiplier, damageRecord.damager, bullet.sourceType);
                }
            }
            this.damageRecords.clear();

            // Handle explosions
            for (const explosion of this.explosions) {
                explosion.explode();
            }

            // Update gas
            this.gas.tick();

            // Update physics
            this.world.step(30);

            // First loop over players: Movement, animations, & actions
            for (const player of this.livingPlayers) {
                // This system allows opposite movement keys to cancel each other out.
                const movement = v(0, 0);

                if (player.isMobile && player.movement.moving) {
                    movement.x = Math.cos(player.movement.angle) * 1.45;
                    movement.y = -Math.sin(player.movement.angle) * 1.45;
                } else {
                    if (player.movement.up) movement.y++;
                    if (player.movement.down) movement.y--;
                    if (player.movement.left) movement.x--;
                    if (player.movement.right) movement.x++;
                }

                // This is the same as checking if they're both non-zero, because if either of them is zero, the product will be zero
                let speed = (movement.x * movement.y !== 0 ? Config.diagonalSpeed : Config.movementSpeed) * (1 + (player.adrenaline / 1000));

                if (player.recoil.active) {
                    if (player.recoil.time < this.now) {
                        player.recoil.active = false;
                    } else {
                        speed *= player.recoil.multiplier;
                    }
                }
                if (player.action) speed *= player.action.speedMultiplier;
                speed *= player.activeItemDefinition.speedMultiplier;

                player.setVelocity(movement.x * speed, movement.y * speed);

                if (player.isMoving || player.turning) {
                    player.disableInvulnerability();
                    this.partialDirtyObjects.add(player);
                }

                // Drain adrenaline
                if (player.adrenaline > 0) {
                    player.adrenaline -= 0.015;
                }

                // Regenerate health
                if (player.adrenaline >= 87.5) player.health += 0.082; // 2.75 / 33.3
                else if (player.adrenaline >= 50) player.health += 0.0638; // 2.125 / 33.3
                else if (player.adrenaline >= 25) player.health += 0.0337; // 1.125 / 33.3
                else if (player.adrenaline > 0) player.health += 0.0187; // 0.625 / 33.3

                // Shoot gun/use melee
                if (player.startedAttacking) {
                    player.startedAttacking = false;
                    player.disableInvulnerability();
                    player.activeItem?.useItem();
                }

                // Gas damage
                if (this.gas.doDamage && this.gas.isInGas(player.position)) {
                    player.piercingDamage(this.gas.dps, "gas");
                }

                let isInsideBuilding = false;
                for (const object of player.nearObjects) {
                    if (object instanceof Building) {
                        if (object.ceilingHitbox.collidesWith(player.hitbox)) {
                            isInsideBuilding = true;
                            break;
                        }
                    }
                }
                if (isInsideBuilding && !player.isInsideBuilding) {
                    player.zoom = 48;
                } else if (!player.isInsideBuilding) {
                    player.zoom = player.inventory.scope.definition.zoomLevel;
                }
                player.isInsideBuilding = isInsideBuilding;

                player.turning = false;
            }

            // Second loop over players: calculate visible objects & send updates
            for (const player of this.connectedPlayers) {
                if (!player.joined) continue;

                // Calculate visible objects
                if (player.movesSinceLastUpdate > 8 || this.updateObjects) {
                    player.updateVisibleObjects();
                }

                // Full objects
                if (this.fullDirtyObjects.size !== 0) {
                    for (const object of this.fullDirtyObjects) {
                        if (player.visibleObjects.has(object)) {
                            player.fullDirtyObjects.add(object);
                        }
                    }
                }

                // Partial objects
                if (this.partialDirtyObjects.size !== 0) {
                    for (const object of this.partialDirtyObjects) {
                        if (player.visibleObjects.has(object) && !player.fullDirtyObjects.has(object)) {
                            player.partialDirtyObjects.add(object);
                        }
                    }
                }

                // Deleted objects
                if (this.deletedObjects.size !== 0) {
                    for (const object of this.deletedObjects) {
                        if (player.visibleObjects.has(object) && object !== player) {
                            player.deletedObjects.add(object);
                        }
                    }
                }

                // Emotes
                if (this.emotes.size !== 0) {
                    for (const emote of this.emotes) {
                        if (player.visibleObjects.has(emote.player)) {
                            player.emotes.add(emote);
                        }
                    }
                }

                for (const message of this.killFeedMessages) player.sendPacket(message);
                player.sendPacket(new UpdatePacket(player));
            }

            // Reset everything
            this.fullDirtyObjects.clear();
            this.partialDirtyObjects.clear();
            this.deletedObjects.clear();
            this.newBullets.clear();
            this.deletedBulletIDs.clear();
            this.explosions.clear();
            this.emotes.clear();
            this.killFeedMessages.clear();
            this.aliveCountDirty = false;
            this.gas.dirty = false;
            this.gas.percentageDirty = false;
            this.updateObjects = false;

            for (const player of this.livingPlayers) {
                player.hitEffect = false;
            }

            // Winning logic
            if (this._started && this.aliveCount < 2 && !this._over) {
                // Send game over packet to the last man standing
                if (this.aliveCount === 1) {
                    const lastManStanding = [...this.livingPlayers][0];
                    lastManStanding.movement.up = false;
                    lastManStanding.movement.down = false;
                    lastManStanding.movement.left = false;
                    lastManStanding.movement.right = false;
                    lastManStanding.attacking = false;
                    lastManStanding.sendPacket(new GameOverPacket(lastManStanding, true));
                }

                // End the game in 1 second
                this.allowJoin = false;
                this._over = true;
                setTimeout(() => {
                    endGame(this._id); // End this game
                    const otherID = this._id === 0 ? 1 : 0; // == 1 - this.id
                    if (!allowJoin(otherID)) createNewGame(this._id); // Create a new game if the other game isn't allowing players to join
                }, 1000);
            }

            // Record performance and start the next tick
            // THIS TICK COUNTER IS WORKING CORRECTLY!
            // It measures the time it takes to calculate a tick, not the time between ticks.
            const tickTime = Date.now() - this.now;
            this.tickTimes.push(tickTime);

            if (this.tickTimes.length >= 200) {
                const mspt = this.tickTimes.reduce((a, b) => a + b) / this.tickTimes.length;

                log(`Game #${this._id} average ms/tick: ${mspt}`, true);
                log(`Load: ${((mspt / 30) * 100).toFixed(1)}%`);
                this.tickTimes = [];
            }

            const newDelay = Math.max(0, 30 - tickTime);
            this.tick(newDelay);
        }, delay);
    }

    addPlayer(socket: WebSocket<PlayerContainer>): Player {
        let spawnPosition = Vec2(0, 0);
        switch (Config.spawn.mode) {
            case SpawnMode.Random: {
                let foundPosition = false;
                while (!foundPosition) {
                    spawnPosition = v2v(this.map.getRandomPositionFor(ObjectType.categoryOnly(ObjectCategory.Player)));
                    if (!(distanceSquared(spawnPosition, this.gas.currentPosition) >= this.gas.newRadius ** 2)) foundPosition = true;
                }
                break;
            }
            case SpawnMode.Fixed: {
                spawnPosition = Config.spawn.position;
                break;
            }
            case SpawnMode.Radius: {
                spawnPosition = v2v(randomPointInsideCircle(Config.spawn.position, Config.spawn.radius));
                break;
            }
        }

        // Player is added to the players array when a JoinPacket is received from the client
        return new Player(this, socket, spawnPosition);
    }

    // Called when a JoinPacket is sent by the client
    activatePlayer(player: Player): void {
        const game = player.game;

        game.livingPlayers.add(player);
        game.connectedPlayers.add(player);
        game.dynamicObjects.add(player);
        game.fullDirtyObjects.add(player);
        game.updateObjects = true;
        game.aliveCountDirty = true;
        game.killFeedMessages.add(new KillFeedPacket(player, new JoinKillFeedMessage(player, true)));

        player.updateVisibleObjects();
        player.joined = true;
        player.sendPacket(new JoinedPacket(player));
        player.sendData(this.mapPacketStream);

        setTimeout(() => {
            player.disableInvulnerability();
        }, 5000);

        if (this.aliveCount > 1 && !this._started && this.startTimeoutID === undefined) {
            this.startTimeoutID = setTimeout(() => {
                this._started = true;
                this.gas.advanceGas();
            }, 5000);
        }
    }

    /**
     * Get the visible objects at a given position and zoom level
     * @param position The position
     * @param zoom The zoom level, defaults to 48
     * @returns A set with the visible game objects at the given position and zoom level
     * @throws {Error} If the zoom level is invalid
     */
    getVisibleObjects(position: Vector, zoom = 48): Set<GameObject> {
        if (this.visibleObjects[zoom] === undefined) throw new Error(`Invalid zoom level: ${zoom}`);
        // return an empty set if the position is out of bounds
        if (position.x < 0 || position.x > this.map.width ||
            position.y < 0 || position.y > this.map.height) return new Set();
        return this.visibleObjects[zoom][Math.round(position.x / 10) * 10][Math.round(position.y / 10) * 10];
    }

    removePlayer(player: Player): void {
        player.disconnected = true;
        this.aliveCountDirty = true;
        if (!player.dead) {
            this.killFeedMessages.add(new KillFeedPacket(player, new JoinKillFeedMessage(player, false)));
        }
        this.connectedPlayers.delete(player);
        if (player.canDespawn) {
            this.livingPlayers.delete(player);
            this.dynamicObjects.delete(player);
            this.removeObject(player);
            try {
                this.world.destroyBody(player.body);
            } catch (e) {
                console.error("Error destroying player body. Details: ", e);
            }
        } else {
            player.rotation = 0;
            this.partialDirtyObjects.add(player);
        }
        if (this.aliveCount < 2) {
            clearTimeout(this.startTimeoutID);
            this.startTimeoutID = undefined;
        }
        try {
            player.socket.close();
        } catch (e) { }
    }

    addLoot(type: ObjectType<ObjectCategory.Loot, LootDefinition>, position: Vector, count?: number): Loot {
        const loot = new Loot(this, type, position, count);
        this.loot.add(loot);
        this.dynamicObjects.add(loot);
        this.fullDirtyObjects.add(loot);
        this.updateObjects = true;
        return loot;
    }

    removeLoot(loot: Loot): void {
        this.loot.delete(loot);
        this.dynamicObjects.delete(loot);
        this.world.destroyBody(loot.body);
        this.removeObject(loot);
    }

    addBullet(position: Vec2, rotation: number, source: GunDefinition, sourceType: ObjectType, shooter: Player): Bullet {
        const bullet = new Bullet(this,
            position,
            rotation,
            source,
            sourceType,
            shooter);
        this.bullets.add(bullet);
        this.newBullets.add(bullet);

        return bullet;
    }

    /**
     * Delete a bullet and give the id back to the allocator
     * @param bullet The bullet to delete
     */
    removeBullet(bullet: Bullet): void {
        this.bulletIDAllocator.give(bullet.id);
        this.world.destroyBody(bullet.body);
        this.bullets.delete(bullet);
    }

    addExplosion(type: ObjectType<ObjectCategory.Explosion, ExplosionDefinition>, position: Vector, source: GameObject): Explosion {
        const explosion = new Explosion(this, type, position, source);
        this.explosions.add(explosion);
        return explosion;
    }

    /**
     * Delete an object and give the id back to the allocator
     * @param object The object to delete
     */
    removeObject(object: GameObject): void {
        this.idAllocator.give(object.id);
        this.updateObjects = true;
    }

    get aliveCount(): number {
        return this.livingPlayers.size;
    }

    idAllocator = new IDAllocator(OBJECT_ID_BITS);

    get nextObjectID(): number {
        return this.idAllocator.takeNext();
    }

    bulletIDAllocator = new IDAllocator(8);

    get nextBulletID(): number {
        return this.bulletIDAllocator.takeNext();
    }
}<|MERGE_RESOLUTION|>--- conflicted
+++ resolved
@@ -34,11 +34,8 @@
 import { type LootDefinition } from "../../common/src/definitions/loots";
 import { GameOverPacket } from "./packets/sending/gameOverPacket";
 import { SuroiBitStream } from "../../common/src/utils/suroiBitStream";
-<<<<<<< HEAD
+import { type Emote } from "./objects/emote";
 import { Building } from "./objects/building";
-=======
-import { type Emote } from "./objects/emote";
->>>>>>> 5d238fcd
 
 export class Game {
     readonly _id: number;
