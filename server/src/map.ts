--- conflicted
+++ resolved
@@ -6,7 +6,7 @@
 import { type Variation } from "../../common/src/typings";
 import {
     random,
-    randomFloat,
+    randomFloat, randomPointInsideCircle,
     randomRotation,
     randomVector
 } from "../../common/src/utils/random";
@@ -154,18 +154,15 @@
             throw new Error(`Unsupported object category: ${type.category}`);
         }
 
-<<<<<<< HEAD
         let getPosition: () => Vector;
         if (type.category === ObjectCategory.Obstacle || (type.category === ObjectCategory.Player && Config.spawn.mode === SpawnMode.Random)) {
             getPosition = (): Vector => randomVector(12, this.width - 12, 12, this.height - 12);
         } else if (type.category === ObjectCategory.Player && Config.spawn.mode === SpawnMode.Radius) {
-            getPosition = (): Vector => randomPointInsideCircle(Config.spawn.position, Config.spawn.radius);
+            const spawn = Config.spawn as { readonly mode: SpawnMode.Radius, readonly position: Vec2, readonly radius: number };
+            getPosition = (): Vector => randomPointInsideCircle(spawn.position, spawn.radius);
         } else {
             getPosition = (): Vector => v(0, 0);
         }
-=======
-        const getPosition = (): Vector => randomVector(12, this.width - 12, 12, this.height - 12);
->>>>>>> b3508cd1
 
         // Find a valid position
         while (collided && attempts <= 200) {
