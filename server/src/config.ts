import { Vec2 } from "planck";

<<<<<<< HEAD
export enum SpawnMode { Random, Radius, Fixed}
export enum GasMode { Normal, Debug, Disabled }
=======
export interface ConfigType {
    readonly host: string
    readonly port: number
    readonly address: string
    readonly ssl: {
        readonly keyFile: string
        readonly certFile: string
        readonly enable: boolean
    }
    readonly movementSpeed: number
    get diagonalSpeed(): number
    /**
     * There are 3 spawn modes: "random", "radius", and "fixed".
     *
     * - "random" spawns the player at a random location, ignoring the position and radius.
     * - "radius" spawns the player at a random location within the circle with the given position and radius.
     * - "fixed" always spawns the player at the exact position given, ignoring the radius.
     */
    readonly spawn: {
        readonly mode: "random"
    } | {
        readonly mode: "fixed"
        readonly position: Vec2
    } | {
        readonly mode: "radius"
        readonly position: Vec2
        readonly radius: number
    }
    /**
     * There are 3 gas modes: "normal", "debug", and "disabled".
     *
     * - "normal": Default gas behavior. overrideDuration is ignored.
     * - "debug": The duration of each stage is always the duration specified by overrideDuration.
     * - "disabled": Gas is disabled.
     */
    readonly gas: {
        readonly mode: "disabled"
    } | {
        readonly mode: "normal"
    } | {
        readonly mode: "debug"
        readonly overrideDuration: number
    }
    /**
     * Experimental: Set to true to give players melee weapons when certain obstacles are destroyed.
     */
    readonly switchMeleeWeapons: boolean
    /**
     * A basic filter that censors only the most extreme swearing.
     */
    readonly censorUsernames: boolean
    /**
     * Temporarily bans IPs that attempt to make more than 5 simultaneous connections or attempt to join more than 5 times in 5 seconds.
     */
    readonly botProtection: boolean
    readonly disableMapGeneration: boolean
    readonly stopServerAfter: number
}
>>>>>>> b3508cd1

export const Config = {
    host: "127.0.0.1",
    port: 8000,
    address: "ws://127.0.0.1:8000",
    ssl: {
        keyFile: "",
        certFile: "",
        enable: false
    },

    movementSpeed: 0.032,
    get diagonalSpeed() { return this.movementSpeed / Math.SQRT2; },

<<<<<<< HEAD
    /*
     * There are 3 spawn modes: SpawnMode.Random, SpawnMode.Radius, and SpawnMode.Fixed.
     * SpawnMode.Random spawns the player at a random location, ignoring the position and radius.
     * SpawnMode.Radius spawns the player at a random location within the circle with the given position and radius.
     * SpawnMode.Fixed always spawns the player at the exact position given, ignoring the radius.
     */
    spawn: {
        mode: SpawnMode.Random,
=======
    spawn: {
        mode: "radius",
>>>>>>> b3508cd1
        position: Vec2(360, 360),
        radius: 72
    },

<<<<<<< HEAD
    /*
     * There are 3 gas modes: GasMode.Normal, GasMode.Debug, and GasMode.Disabled.
     * GasMode.Normal: Default gas behavior. overrideDuration is ignored.
     * GasMode.Debug: The duration of each stage is always the duration specified by overrideDuration.
     * GasMode.Disabled: Gas is disabled.
     */
=======
>>>>>>> b3508cd1
    gas: {
        mode: GasMode.Debug,
        overrideDuration: 10
    },

    switchMeleeWeapons: false,

    censorUsernames: true,

    botProtection: false,

    disableMapGeneration: false,
    stopServerAfter: -1
} satisfies ConfigType as ConfigType;<|MERGE_RESOLUTION|>--- conflicted
+++ resolved
@@ -1,9 +1,8 @@
 import { Vec2 } from "planck";
 
-<<<<<<< HEAD
 export enum SpawnMode { Random, Radius, Fixed}
 export enum GasMode { Normal, Debug, Disabled }
-=======
+
 export interface ConfigType {
     readonly host: string
     readonly port: number
@@ -16,35 +15,33 @@
     readonly movementSpeed: number
     get diagonalSpeed(): number
     /**
-     * There are 3 spawn modes: "random", "radius", and "fixed".
-     *
-     * - "random" spawns the player at a random location, ignoring the position and radius.
-     * - "radius" spawns the player at a random location within the circle with the given position and radius.
-     * - "fixed" always spawns the player at the exact position given, ignoring the radius.
+     * There are 3 spawn modes: SpawnMode.Random, SpawnMode.Radius, and SpawnMode.Fixed.
+     * SpawnMode.Random spawns the player at a random location, ignoring the position and radius.
+     * SpawnMode.Radius spawns the player at a random location within the circle with the given position and radius.
+     * SpawnMode.Fixed always spawns the player at the exact position given, ignoring the radius.
      */
     readonly spawn: {
-        readonly mode: "random"
+        readonly mode: SpawnMode.Random
     } | {
-        readonly mode: "fixed"
+        readonly mode: SpawnMode.Fixed
         readonly position: Vec2
     } | {
-        readonly mode: "radius"
+        readonly mode: SpawnMode.Radius
         readonly position: Vec2
         readonly radius: number
     }
     /**
-     * There are 3 gas modes: "normal", "debug", and "disabled".
-     *
-     * - "normal": Default gas behavior. overrideDuration is ignored.
-     * - "debug": The duration of each stage is always the duration specified by overrideDuration.
-     * - "disabled": Gas is disabled.
+     * There are 3 gas modes: GasMode.Normal, GasMode.Debug, and GasMode.Disabled.
+     * GasMode.Normal: Default gas behavior. overrideDuration is ignored.
+     * GasMode.Debug: The duration of each stage is always the duration specified by overrideDuration.
+     * GasMode.Disabled: Gas is disabled.
      */
     readonly gas: {
-        readonly mode: "disabled"
+        readonly mode: GasMode.Disabled
     } | {
-        readonly mode: "normal"
+        readonly mode: GasMode.Normal
     } | {
-        readonly mode: "debug"
+        readonly mode: GasMode.Debug
         readonly overrideDuration: number
     }
     /**
@@ -62,7 +59,6 @@
     readonly disableMapGeneration: boolean
     readonly stopServerAfter: number
 }
->>>>>>> b3508cd1
 
 export const Config = {
     host: "127.0.0.1",
@@ -77,32 +73,12 @@
     movementSpeed: 0.032,
     get diagonalSpeed() { return this.movementSpeed / Math.SQRT2; },
 
-<<<<<<< HEAD
-    /*
-     * There are 3 spawn modes: SpawnMode.Random, SpawnMode.Radius, and SpawnMode.Fixed.
-     * SpawnMode.Random spawns the player at a random location, ignoring the position and radius.
-     * SpawnMode.Radius spawns the player at a random location within the circle with the given position and radius.
-     * SpawnMode.Fixed always spawns the player at the exact position given, ignoring the radius.
-     */
     spawn: {
-        mode: SpawnMode.Random,
-=======
-    spawn: {
-        mode: "radius",
->>>>>>> b3508cd1
+        mode: SpawnMode.Radius,
         position: Vec2(360, 360),
         radius: 72
     },
 
-<<<<<<< HEAD
-    /*
-     * There are 3 gas modes: GasMode.Normal, GasMode.Debug, and GasMode.Disabled.
-     * GasMode.Normal: Default gas behavior. overrideDuration is ignored.
-     * GasMode.Debug: The duration of each stage is always the duration specified by overrideDuration.
-     * GasMode.Disabled: Gas is disabled.
-     */
-=======
->>>>>>> b3508cd1
     gas: {
         mode: GasMode.Debug,
         overrideDuration: 10
